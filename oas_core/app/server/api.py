from fastapi import APIRouter, Request
from fastapi.encoders import jsonable_encoder
from app.elastic.search_new import AudioObject

from app.logging import logger
from app.core.util import uuid
from app.server.jobs import jobs
from app.importer.rss import FeedManager
from app.server.models import (
    TranscriptStatus,
    TranscriptResponse,
    TranscriptRequest,
    StatusRequest,
    StatusResponse,
    JobResponse
)
from app.tasks.models import TranscribeArgs, TranscribeOpts
from app.config import config
import httpx
import json
from elasticsearch import Elasticsearch
from elasticsearch_dsl import Search

router = APIRouter()
feed_manager = FeedManager()


@router.post("/transcript", response_model=TranscriptResponse)
def post_transcript(item: TranscriptRequest):
    args = TranscribeArgs(**item.dict())
    opts = TranscribeOpts(**item.dict())
    id = jobs.queue_job('transcribe', args, opts)
    return TranscriptResponse(id=id, status=TranscriptStatus.queued)


@router.get("/transcript/{id}", response_model=StatusResponse)
def get_status(id: str):
    result = jobs.get_result(id)
    if not result:
        return StatusResponse(id=id, status=TranscriptStatus.queued)
    # print('RESULT', result)
    return StatusResponse(id=id, status=TranscriptStatus.completed, result=result)


@router.get("/job/{id}", response_model=JobResponse)
def get_job(id: str):
    result = jobs.get_records(id)
    # print(f'RESULT {result}')
    result = JobResponse(**result)
    return result
    # if not result:
    #     return StatusResponse(id=id, status=TranscriptStatus.queued)
    # print('RESULT', result)
    # return StatusResponse(id=id, status=TranscriptStatus.completed, result=result)


@router.get("/jobs")
def get_jobs():
    list = jobs.list_jobs()
    return list


@router.post("/importrss")
async def post_rss(request: Request):
    body = await request.body()
    url = json.loads(body)["rss_url"]
    feed = feed_manager.put(url)
    logger.debug(feed)
    feed.pull()
    feed_keys = feed.get_keys()
    logger.debug(feed_keys)
    schema_keys = AudioObject.get_keys()
    return ({"url": url, "schema": schema_keys, "feed_keys": feed_keys})


@router.post("/set_mapping")
async def set_mapping(request: Request):
    body = await request.body()
    body = json.loads(body)
    mapping = body["mapping"]
    url = body["rss_url"]
    logger.debug(url)
<<<<<<< HEAD
    x = RSSImport(url)
    await x.pull_feed()
    logger.debug(x)
    feed_keys = x.get_keys()
    schema_keys = AudioObject.get_keys()
    return (schema_keys, feed_keys)
=======
    feed_manager.set_mapping(url, mapping)
    feed = feed_manager.get(url)
    items = feed.pull()
    return items
>>>>>>> ebf1c472


@router.post("/search/{index_name}/{search_method}")
async def search(index_name: str, search_method: str, request: Request):
    body = await request.body()
    headers = {"content-type": "application/x-ndjson"}
    url = f'{config.elastic_url}{index_name}/{search_method}'
    logger.debug("Elastic-URL: " + url)
    async with httpx.AsyncClient() as client:
        r = await client.post(url, headers=headers, data=body)
        assert r.status_code == 200
        logger.debug("search result: " + r.text)
        return r.json()


#  from app.queue import queue
#  @router.post("/test-celery/", response_model=schemas.Msg, status_code=201)
#  def test_celery(
#      msg: schemas.Msg,
#      current_user: models.User = Depends(deps.get_current_active_superuser),
#  ) -> Any:
#      """
#      Test Celery worker.
#      """
#      celery_app.send_task("app.worker.main.test_celery", args=[msg.msg])
#      return {"msg": "Word received"}


#  @router.get("/search/{id}", response_model=StatusResponse)
#  def get_status(id: str):
#      return {"id": id, "status":"completed", "foo": "asdf"}<|MERGE_RESOLUTION|>--- conflicted
+++ resolved
@@ -63,14 +63,13 @@
 @router.post("/importrss")
 async def post_rss(request: Request):
     body = await request.body()
-    url = json.loads(body)["rss_url"]
+    url = json.loads(body)["media_url"]
     feed = feed_manager.put(url)
-    logger.debug(feed)
-    feed.pull()
+    await feed.pull()
     feed_keys = feed.get_keys()
-    logger.debug(feed_keys)
     schema_keys = AudioObject.get_keys()
-    return ({"url": url, "schema": schema_keys, "feed_keys": feed_keys})
+    result = {"url": url, "schema": schema_keys, "feed_keys": feed_keys}
+    return result
 
 
 @router.post("/set_mapping")
@@ -80,19 +79,10 @@
     mapping = body["mapping"]
     url = body["rss_url"]
     logger.debug(url)
-<<<<<<< HEAD
-    x = RSSImport(url)
-    await x.pull_feed()
-    logger.debug(x)
-    feed_keys = x.get_keys()
-    schema_keys = AudioObject.get_keys()
-    return (schema_keys, feed_keys)
-=======
     feed_manager.set_mapping(url, mapping)
     feed = feed_manager.get(url)
-    items = feed.pull()
+    items = await feed.pull()
     return items
->>>>>>> ebf1c472
 
 
 @router.post("/search/{index_name}/{search_method}")
