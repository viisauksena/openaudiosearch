--- conflicted
+++ resolved
@@ -10,7 +10,6 @@
 import { Login } from './login'
 
 export function Header () {
-  const { t } = useTranslation()
 
   return (
     <Flex mb='4' bg='primary' color='white'>
@@ -38,16 +37,9 @@
   return (
     <nav>
       <Flex>
-<<<<<<< HEAD
-        <NavLink to='/about'>{t('about', 'About')}</NavLink>
-        <NavLink to='/search'>{t('search', 'Search')}</NavLink>
-        <NavLink to='/jobs'>{t('jobs', 'Jobs')}</NavLink>
-        <NavLink to='/importer'>{t('importer', 'Importer')}</NavLink>
-=======
         <NavLink
           exact
           to='/'
-          activeClassName='active-menu-item'
         >
           <Text fontSize='xl' fontWeight='bold'>
             {t('discover', 'Discover')}
@@ -56,6 +48,11 @@
         <NavLink to='/search'>
           <Text fontSize='xl' fontWeight='bold'>
             {t('search', 'Search')}
+          </Text>
+        </NavLink>
+        <NavLink to='/about'>
+          <Text fontSize='xl' fontWeight='bold'>
+            {t('about', 'About')}
           </Text>
         </NavLink>
         <NavLink to='/jobs'>
@@ -68,7 +65,6 @@
             {t('importer', 'Importer')}
           </Text>
         </NavLink>
->>>>>>> 11bb22eb
       </Flex>
     </nav>
   )
