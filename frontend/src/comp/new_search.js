--- conflicted
+++ resolved
@@ -2,23 +2,15 @@
 import { DataSearch, ResultList, CategorySearch, ReactiveBase, ReactiveList} from '@appbaseio/reactivesearch';
 import { Flex, Stack, Box, Text, Heading, IconButton, Input, Button, useDisclosure, Link, FormControl, Select, FormLabel, Spinner, AlertIcon, Alert } from '@chakra-ui/react'
 import { API_ENDPOINT } from '../lib/config'
-<<<<<<< HEAD
 import { usePlayer } from './player'
-=======
->>>>>>> 1c2b795a
 
 
 const { ResultListWrapper } = ReactiveList;
 
 
 export default function SearchPage2(){
-<<<<<<< HEAD
-    const url = "http://localhost:9200"
-    //const url = API_ENDPOINT + "/search"
     const {track, setTrack} = usePlayer();
-=======
     const url = API_ENDPOINT + "/search"
->>>>>>> 1c2b795a
         return (
             <ReactiveBase
                 app="oas_feed2"
@@ -66,7 +58,6 @@
                                                     gesendet am: {item.datePublished}
                                                 </span>
                                                 <div>
-                                                    {/* <button onClick={startPlayer(item.contentUrl)}> */}
                                                     <button onClick={() => {
                                                         setTrack(item)
                                                     }}>
